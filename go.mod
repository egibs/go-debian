module github.com/egibs/go-debian

<<<<<<< HEAD
go 1.23.0

toolchain go1.24.4

require (
	github.com/kjk/lzma v0.0.0-20161016003348-3fd93898850d
	github.com/klauspost/compress v1.18.0
	github.com/xi2/xz v0.0.0-20171230120015-48954b6210f8
	golang.org/x/crypto v0.40.0
=======
go 1.23

require (
	github.com/klauspost/compress v1.17.11
	golang.org/x/crypto v0.29.0
>>>>>>> b7c3f163
	pault.ag/go/topsort v0.1.1
)

require github.com/ulikunitz/xz v0.5.12<|MERGE_RESOLUTION|>--- conflicted
+++ resolved
@@ -1,22 +1,10 @@
 module github.com/egibs/go-debian
 
-<<<<<<< HEAD
-go 1.23.0
-
-toolchain go1.24.4
-
-require (
-	github.com/kjk/lzma v0.0.0-20161016003348-3fd93898850d
-	github.com/klauspost/compress v1.18.0
-	github.com/xi2/xz v0.0.0-20171230120015-48954b6210f8
-	golang.org/x/crypto v0.40.0
-=======
 go 1.23
 
 require (
 	github.com/klauspost/compress v1.17.11
 	golang.org/x/crypto v0.29.0
->>>>>>> b7c3f163
 	pault.ag/go/topsort v0.1.1
 )
 
